--- conflicted
+++ resolved
@@ -1,13 +1,69 @@
-#!/usr/bin/env bash
-set -euo pipefail
-HOOK_DIR="$(cd -- "$(dirname "$0")" && pwd)"
-ROOT_DIR="$(cd -- "$HOOK_DIR/.." && pwd)"
-SCRIPT="$ROOT_DIR/scripts/precommit_presence.mjs"
-if [ -f "$SCRIPT" ]; then
-  exec node "$SCRIPT" "$@"
-fi
-<<<<<<< HEAD
-=======
+#!/bin/bash
+# Combined Pre-Commit Hook:
+# 1. AFP/SCAS guardrails (micro-batching, complexity control)
+# 2. Credential leak detection
+
+set -e
+
+# Colors for output
+RED='\033[0;31m'
+YELLOW='\033[1;33m'
+GREEN='\033[0;32m'
+NC='\033[0m' # No Color
+
+CHANGED_FILES=$(git diff --cached --name-only)
+LOC_ADDED=$(git diff --cached --numstat | awk '{sum+=$1} END {print sum+0}')
+LOC_DELETED=$(git diff --cached --numstat | awk '{sum+=$2} END {print sum+0}')
+NET_LOC=$((LOC_ADDED - LOC_DELETED))
+
+is_docsync_bulk_file() {
+  case "$1" in
+    */README.md|README.md|state/analytics/readme_manifest.json|.docsyncignore)
+      return 0
+      ;;
+    *)
+      return 1
+      ;;
+  esac
+}
+
+log_override_note() {
+  local reason="$1"
+  local timestamp
+  timestamp=$(date -u +"%Y-%m-%dT%H:%M:%SZ")
+  mkdir -p state
+  echo "{\"timestamp\":\"$timestamp\",\"commit\":\"pending\",\"reason\":\"$reason\"}" >> state/overrides.jsonl
+}
+
+echo -e "${YELLOW}🔍 AFP/SCAS Pre-Commit Checks...${NC}"
+
+
+# ============================================================
+# Override Detection (checks BEFORE any AFP enforcement)
+# ============================================================
+
+# Initialize: assume checks will run
+SKIP_AFP_CHECKS=0
+
+# Method 1: git config hooks.override
+if git config --get hooks.override >/dev/null 2>&1; then
+  REASON=$(git config --get hooks.override)
+  HASH=$(git rev-parse HEAD 2>/dev/null || echo "pending")
+  TIMESTAMP=$(date -u +"%Y-%m-%dT%H:%M:%SZ")
+  
+  # Log override
+  mkdir -p state
+  echo "{\"timestamp\":\"$TIMESTAMP\",\"commit\":\"$HASH\",\"reason\":\"$REASON\"}" >> state/overrides.jsonl
+  
+  # Clear flag
+  git config --unset hooks.override
+  
+  SKIP_AFP_CHECKS=1
+  echo -e "${YELLOW}⚠️  OVERRIDE ACTIVE: $REASON${NC}"
+  echo "   Logged to state/overrides.jsonl for weekly review"
+  echo "   Skipping AFP/SCAS file count, LOC, and pattern checks"
+  echo ""
+fi
 
 # Method 2: SKIP_AFP environment variable
 if [ -n "$SKIP_AFP" ]; then
@@ -966,5 +1022,4 @@
 
 echo ""
 echo -e "${GREEN}🎉 All pre-commit checks passed!${NC}"
->>>>>>> 405bc14a
 exit 0